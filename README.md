# Differential Dataflow
An implementation of [differential dataflow](http://www.cidrdb.org/cidr2013/Papers/CIDR13_Paper111.pdf) using [timely dataflow](https://github.com/frankmcsherry/timely-dataflow) on [Rust](http://www.rust-lang.org).

## Background

Differential dataflow is a data-parallel programming framework designed to efficiently process large volumes of data and to quickly respond to changes in input collections.

Like many other data-parallel platforms, differential dataflow supports a variety of data-parallel operators such as `group_by` and `join`. Unlike most other data-parallel platforms, differential dataflow also includes an `iterate` operator, which repeatedly applies a differential dataflow subcomputation to a collection until it converges.

Once you have written a differential dataflow program, you then update the input collections and the implementation will respond with the correct updates to the output collections. These updates (both input and output) have the form `(data, diff)`, where `data` is a typed record and `diff` is an integer indicating the change in the number of occurrences of `data`. A positive `diff` indicates more occurrences of `data` and a negative `diff` indicates fewer. If things are working correctly, you never see a zero `diff`.

Differential dataflow is efficient because it communicates *only* in terms of differences. At its core is a computational engine which is also based on differences, and which does no work that does not correspond to a change in the trace of the computation as a result of changes to the inputs. Achieving this property in the presence of iterative subcomputations is the main "unique" feature of differential dataflow.

## An example program:  breadth first search

Consider the graph problem of determining the distance from a set of root nodes to each other node in the graph.

One way to approach this problem is to develop a set of known minimal distances to nodes, perhaps starting from the set of roots at distance zero, and repeatedly expanding the set using the graph's edges.

Each known minimal distance (to some node) can be joined with the set of edges emanating from the node, resulting in proposals for distances to other nodes. To collect these into a set of minimal distances, we can group them by the node identifier and retain only the minimal distance.

The program to do this in differential dataflow follows exactly this pattern. Although there is a bit of syntactic guff, and there is no reason you should expect to understand the arguments of the various methods at this point, the above algorithm looks like:

```rust
<<<<<<< HEAD
let (e_in, edges) = dataflow.new_input::<((u32, u32), i32)>();
let (r_in, roots) = dataflow.new_input::<(u32, i32)>();

// initialize roots at distance 0
let start = roots.map(|x| (x, 0));

// repeatedly update minimal distances to each node,
// by describing how to do one round of updates, and then repeating.
let limit = start.iterate(|dists| {

    // bring the invariant edges into the loop
    let edges = edges.enter(&dists.scope());

    // join current distances with edges to get +1 distances,
    // include the current distances in the set as well,
    // group by node id and keep minimum distance.
    dists.join_map_u(&edges, |_,d,n| (*n, d+1))
         .concat(&dists)
         .group_u(|_, s, t| t.push((*s.peek().unwrap().0, 1)) )
});
=======
	// imagine nodes and edges contain (node, dist) and (src, dst) pairs, respectively
    // repeatedly update minimal distances each node can be reached from each root
    nodes.iterate(|inner| {

        let edges = edges.enter(&inner.scope());
        let nodes = nodes.enter(&inner.scope());

        // join dists with edges, keeps old dists, keep min.
        inner.join_map_u(&edges, |_k,l,d| (*d, l+1))
             .concat(&nodes)
             .group_u(|_, s, t| t.push((*s.peek().unwrap().0, 1)))
    })
>>>>>>> ea38aae2
```



The [BFS example](https://github.com/frankmcsherry/differential-dataflow/blob/master/examples/bfs.rs) from the differential dataflow repository [wraps this up as a method](https://github.com/frankmcsherry/differential-dataflow/blob/master/examples/bfs.rs#L98-L115).

Once you've set up a differential dataflow graph, you are then able to start interacting with it by adding "differences" to the inputs. The example in the repository has inputs for the roots of the computation and the edges in the graph. We can repeatedly add and remove edges, for example, and differential dataflow magically updates the outputs of the computation!

## An example execution: breadth first search

Let's take the [BFS example](https://github.com/frankmcsherry/differential-dataflow/blob/master/examples/bfs.rs) from the differential dataflow repository. It takes four arguments: 

    cargo run --release --example bfs -- nodes edges batch inspect

where `nodes` and `edges` are numbers of nodes and edges in your random graph of choice, `batch` is "how many edges should we change at a time?" and `inspect` should be `inspect` if you want to see any output. Not observing the output may let it go a bit faster in a low-latency environment.

Let's try 1M nodes, 10M edges:

```
Echidnatron% cargo run --release --example bfs -- 10000000 100000000 1000 inspect
     Running `target/release/examples/bfs 10000000 100000000 1000 inspect`
performing BFS on 10000000 nodes, 100000000 edges:
loaded; elapsed: 4.963626955002837s
	(0, 1)
	(1, 9)
	(2, 84)
	(3, 881)
	(4, 8834)
	(5, 87849)
	(6, 833495)
	(7, 5128633)
	(8, 3917057)
	(9, 22710)
	(10, 10)
stable; elapsed: 29.791500767001708s
```

This tells us how many nodes in the graph are reachable at each distance (mostly distance `7` and `8` it seems), as well as how long it took to determine this (`29.79s` which isn't great). This improves with more threads, but it isn't the coolest part of differential dataflow.

### Incremental updates

As soon as the computation has produced the output above, we start introduce batches of `batch` edge changes at a time. We add that many and remove that many. In the example above, we are removing 1000 existing edges and adding 1000 new ones.

```
	(7, 1)
	(8, -2)
	(9, 1)
wave 0: avg 0.00012186273099359823
	(6, 4)
	(7, -2)
	(8, -3)
	(9, 1)
wave 1: avg 0.000010136429002159274
	(5, -3)
	(6, -25)
	(7, -45)
	(8, 70)
	(9, 3)
wave 2: avg 0.000016634063002129552
	(6, -3)
	(7, -4)
	(8, 7)
wave 3: avg 0.000010830363004060928
	(5, -1)
	(6, -6)
	(7, -43)
	(8, 49)
	(9, 1)
wave 4: avg 0.00001652919500338612
```

We are now seeing the changes to the node distances for each batch of 1000 changes, and the amount of time taken *divided by the batch size*. It's a pretty small time. The number of changes are also pretty small, which makes me wonder a bit. The dynamics of these sorts of experiments are often a bit weird. 

## Data parallelism

Differential dataflow is built on [timely dataflow](https://github.com/frankmcsherry/timely-dataflow), a distributed data-parallel dataflow platform. Consequently, it distributes over multiple threads, processes, and computers. The additional resources allow larger computations to be processed more efficiently, but may limit the minimal latency for small updates, as more computations must coordinate.

## To-do list

There are a few things that stand out as good, meaty bits of work to do. If you are interested, let me know. Otherwise I'll take a stab at them.

### Garbage collection

The current store for differential dataflow tuples is logically equivalent to an append-only list. It only grows. In the Naiad work we had some garbage collection, because you can use progress information to form equivalance classes of "indistinguishable" times; ones that would either all be used in an aggregation on none of which would be used. Differences at indistinguishable times can be consolidated, and cancelled records can be discarded.

There are [the beginnings of a garbage-collecting trace](https://github.com/frankmcsherry/differential-dataflow/blob/master/src/collection/tier.rs), but putting this in place involves some more thinking about how to progressively stage the traces, to avoid constantly recollecting. The trace has a `step` method to progressively collect, but it's all very un-tested at this point.

### Generic storage

A "trace", a map from keys to times to vals to weights, can have many representations. The most general representation requires a lot more structure than some of the simpler ones. Examples of traces with simpler representations include:

* Traces containing differences for only one time.
* Traces containing only positive differences (where the values can just be listed, without weights).
* Traces containing differences where the value has type `()`.

In each of these cases, and many weird combinations of them, there are substantial gains to be had by specialization. For example, it is very common to have a large static (or slowly changing) collection of background data. This could easily be represented as a one-level trie, where we have a list of `(key, count)` and a list of `vals`. This has very little overhead, and is very efficient to navigate. Changes to this collection could be maintained in a general representation, separately.

Given that no one of these representations are sufficiently general and concise, it seems appealing to describe them generically with a trait, and allow implementations to override the representation (perhaps defaulting to the most general representation). We could take the methods from the current `Trace`, but some of them involve lifetimes in what appear to be higher-kinded fashions (mainly, we need to describe the lifetime of value references, unless we are ok cloning them).

There are some details about how to work around this in [Rust's associated items RFC](https://github.com/aturon/rfcs/blob/associated-items/active/0000-associated-items.md#encoding-higher-kinded-types), which would probably involve ripping up a bunch of things, and putting them back down differently.

**Update**: There is a first attempt at this in the [`arrangement` branch](https://github.com/frankmcsherry/differential-dataflow/tree/arrangement), which also does the "Re-using storage" thing below. At the moment, it ICEs Rust stable and nightly (in different ways) and may be more horrible than is worth it. 

### Re-using storage

It is not uncommon for the same set of `(key, val)` tuples to be used by multiple operators. At the moment each operator maintains its own indexed copy of the tuples. This is pretty clearly wasteful, both in terms of memory and computation. However, sharing the state is a bit complicated, because it interacts weirdly with dataflow semantics. It seems like it could be done, in the sense that there are no data races or weird sharing that we have to worry about, so much as how to communicate the correct information.

**Update**: There is a first attempt at this in the [`arrangement` branch](https://github.com/frankmcsherry/differential-dataflow/tree/arrangement), which also does the "Generic storage" thing above. At the moment, it ICEs Rust stable and nightly (in different ways) and may be more horrible than is worth it. 
### Half-joins

There is the potential to implement multiple joins in a manner like that of Koch et al, where the join is logically differentiated with respect to each of its inputs, and each form is instantiated to respond to changes in the corresponding input. This seems very pleasant, and avoids materializing (and storing) intermediate data, but seems to require a new operator, like a join but which only responds to changes on one of its inputs.<|MERGE_RESOLUTION|>--- conflicted
+++ resolved
@@ -22,28 +22,6 @@
 The program to do this in differential dataflow follows exactly this pattern. Although there is a bit of syntactic guff, and there is no reason you should expect to understand the arguments of the various methods at this point, the above algorithm looks like:
 
 ```rust
-<<<<<<< HEAD
-let (e_in, edges) = dataflow.new_input::<((u32, u32), i32)>();
-let (r_in, roots) = dataflow.new_input::<(u32, i32)>();
-
-// initialize roots at distance 0
-let start = roots.map(|x| (x, 0));
-
-// repeatedly update minimal distances to each node,
-// by describing how to do one round of updates, and then repeating.
-let limit = start.iterate(|dists| {
-
-    // bring the invariant edges into the loop
-    let edges = edges.enter(&dists.scope());
-
-    // join current distances with edges to get +1 distances,
-    // include the current distances in the set as well,
-    // group by node id and keep minimum distance.
-    dists.join_map_u(&edges, |_,d,n| (*n, d+1))
-         .concat(&dists)
-         .group_u(|_, s, t| t.push((*s.peek().unwrap().0, 1)) )
-});
-=======
 	// imagine nodes and edges contain (node, dist) and (src, dst) pairs, respectively
     // repeatedly update minimal distances each node can be reached from each root
     nodes.iterate(|inner| {
@@ -56,7 +34,6 @@
              .concat(&nodes)
              .group_u(|_, s, t| t.push((*s.peek().unwrap().0, 1)))
     })
->>>>>>> ea38aae2
 ```
 
 
