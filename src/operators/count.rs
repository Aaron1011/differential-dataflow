--- conflicted
+++ resolved
@@ -59,16 +59,12 @@
     }
 }
 
-<<<<<<< HEAD
-impl<G: Scope, K: ExchangeData, R: ExchangeData+Monoid, T1> CountTotal<G, K, R> for Arranged<G, K, (), R, T1>
-=======
 impl<G: Scope, T1> CountTotal<G, T1::Key, T1::R> for Arranged<G, T1>
->>>>>>> a27cf74c
 where
     G::Timestamp: TotalOrder+Lattice+Ord,
     T1: TraceReader<Val=(), Time=G::Timestamp>+Clone+'static,
-    T1::Key: Data,
-    T1::R: Monoid,
+    T1::Key: ExchangeData,
+    T1::R: ExchangeData+Monoid,
     T1::Batch: BatchReader<T1::Key, (), G::Timestamp, T1::R>,
     T1::Cursor: Cursor<T1::Key, (), G::Timestamp, T1::R>,
 {
