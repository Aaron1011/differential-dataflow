--- conflicted
+++ resolved
@@ -237,26 +237,28 @@
             // 1. read each input, and stash it in our staging area.
             // only stash the keys, because vals etc are in self.trace
             while let Some((time, data)) = input.next() {
-                notificator.notify_at(&time);
-                inputs.entry_or_insert(time.clone(), || data.drain(..).next().unwrap().0);
+                inputs.entry_or_insert(time.time(), || { notificator.notify_at(time); data.drain(..).next().unwrap().0 });
             }
 
             // 2. go through each time of interest that has reached completion
             // times are interesting either because we received data, or because we conclude
             // in the processing of a time that a future time will be interesting.
-            while let Some((index, _count)) = notificator.next() {
-
-                // 2a. if we received keys, determine interesting times.
-                if let Some(queue) = inputs.remove_key(&index) {
+            while let Some((capability, _count)) = notificator.next() {
+
+                let time = capability.time();
+
+                // 2a. If we received any keys, determine the interesting times for each.
+                //     We then enqueue the keys at the corresponding time, for use later.
+                if let Some(queue) = inputs.remove_key(&time) {
 
                     let source = source.borrow();
                     let mut stash = Vec::new();
                     for key in queue {
-                        if source.get_difference(&key, &index).is_some() {
-                            stash.push(index.clone());
-                            source.interesting_times(&key, &index, &mut stash);
-                            for time in &stash {
-                                to_do.entry_or_insert((*time).clone(), || { notificator.notify_at(time); Vec::new() })
+                        if source.get_difference(&key, &time).is_some() {
+                            stash.push(capability.time());
+                            source.interesting_times(&key, &time, &mut stash);
+                            for new_time in &stash {
+                                to_do.entry_or_insert(time.clone(), || { notificator.notify_at(capability.delayed(new_time)); Vec::new() })
                                      .push(key.clone());
                             }
                             stash.clear();
@@ -264,32 +266,35 @@
                     }
                 }
 
-                // 2b. if we have work to do, best get to it.
-                if let Some(mut keys) = to_do.remove_key(&index) {
-
-                    // we would like these keys in a particular order.
+                // 2b. Process any interesting keys at this time.
+                if let Some(mut keys) = to_do.remove_key(&time) {
+
+                    // We would like these keys in a particular order. 
+                    // We also want to de-duplicate them, in case there are dupes. 
                     keys.sort_by(|x,y| (key_h(&x), x).cmp(&(key_h(&y), y)));
                     keys.dedup();
 
                     // accumulations for installation into result
                     let mut accumulation = Compact::new(0,0);
 
+                    // borrow `source` to avoid constant re-borrowing.
                     let mut source_borrow = source.borrow_mut();
 
                     for key in keys {
 
                         // acquire an iterator over the collection at `time`.
-                        let mut input = source_borrow.get_collection(&key, &index);
+                        let mut input = source_borrow.get_collection(&key, &time);
 
                         // if we have some input data, invoke logic to populate buffer.
                         if input.peek().is_some() { logic(&key, &mut input, &mut buffer); }
 
+                        // sort the buffer, because we can't trust user code to do that.
                         buffer.sort_by(|x,y| x.0.cmp(&y.0));
 
                         // push differences in to Compact.
                         let mut compact = accumulation.session();
                         for (val, wgt) in Coalesce::coalesce(target.borrow_mut()
-                                                                   .get_collection(&key, &index)
+                                                                   .get_collection(&key, &time)
                                                                    .map(|(v, w)| (v,-w))
                                                                    .merge_by(buffer.iter().map(|&(ref v, w)| (v, w)), |x,y| {
                                                                         x.0 <= y.0
@@ -302,8 +307,8 @@
                     }
 
                     if accumulation.vals.len() > 0 {
-                        output.session(&index).give((accumulation.keys.clone(), accumulation.cnts.clone(), accumulation.vals.clone()));
-                        target.borrow_mut().set_difference(index.clone(), accumulation);
+                        output.session(&capability).give((accumulation.keys.clone(), accumulation.cnts.clone(), accumulation.vals.clone()));
+                        target.borrow_mut().set_difference(time, accumulation);
                     }
                 }
             }
@@ -398,10 +403,12 @@
             // 2. go through each time of interest that has reached completion
             // times are interesting either because we received data, or because we conclude
             // in the processing of a time that a future time will be interesting.
-            while let Some((index, _count)) = notificator.next() {
+            while let Some((capability, _count)) = notificator.next() {
+
+                let time = capability.time();
 
                 // 2a. fetch any data associated with this time.
-                if let Some(mut queue) = inputs.remove_key(&index) {
+                if let Some(mut queue) = inputs.remove_key(&time) {
 
                     // sort things; radix if many, .sort_by if few.
                     let compact = if queue.len() > 1 {
@@ -425,23 +432,17 @@
 
                         let mut stash = Vec::new();
                         for key in &compact.keys {
-<<<<<<< HEAD
-                            stash.push(index.clone());
-                            source.interesting_times(key, &index, &mut stash);
-                            for time in &stash {
-                                let mut queue = to_do.entry_or_insert((*time).clone(), || { notificator.notify_at(time); Vec::new() });
-=======
-                            for time in source.interesting_times(key, index.time()).iter() {
-                                let mut queue = to_do.entry_or_insert((*time).clone(), || { notificator.notify_at(index.delayed(time)); Vec::new() });
->>>>>>> 63747b6f
-                                queue.push((*key).clone());
+                            stash.push(capability.time());
+                            source.interesting_times(key, &time, &mut stash);
+                            for new_time in &stash {
+                                to_do.entry_or_insert(time.clone(), || { notificator.notify_at(capability.delayed(new_time)); Vec::new() })
+                                     .push((*key).clone());
                             }
                             stash.clear();
                         }
 
                         // add the accumulation to the trace source.
-                        // println!("group1");
-                        source.set_difference(index.time(), compact);
+                        source.set_difference(capability.time(), compact);
                     }
                 }
 
@@ -449,10 +450,10 @@
                 // currently reported output match up with what we need as output. Should we send
                 // more output differences, and what are they?
 
-                if let Some(mut keys) = to_do.remove_key(&index) {
+                if let Some(mut keys) = to_do.remove_key(&time) {
 
                     // we may need to produce output at index
-                    let mut session = output.session(&index);
+                    let mut session = output.session(&capability);
 
                     // we would like these keys in a particular order.
                     keys.sort_by(|x,y| (key_h(&x), x).cmp(&(key_h(&y), y)));
@@ -464,11 +465,7 @@
                     for key in keys {
 
                         // acquire an iterator over the collection at `time`.
-<<<<<<< HEAD
-                        let mut input = source.get_collection(&key, &index);
-=======
-                        let mut input = unsafe { source.get_collection_using(&key, &index.time(), &mut heap1) };
->>>>>>> 63747b6f
+                        let mut input = source.get_collection(&key, &time);
 
                         // if we have some data, invoke logic to populate self.dst
                         if input.peek().is_some() { logic(&key, &mut input, &mut buffer); }
@@ -477,11 +474,7 @@
 
                         // push differences in to Compact.
                         let mut compact = accumulation.session();
-<<<<<<< HEAD
-                        for (val, wgt) in Coalesce::coalesce(result.get_collection(&key, &index)
-=======
-                        for (val, wgt) in Coalesce::coalesce(unsafe { result.get_collection_using(&key, &index.time(), &mut heap2) }
->>>>>>> 63747b6f
+                        for (val, wgt) in Coalesce::coalesce(result.get_collection(&key, &time)
                                                                    .map(|(v, w)| (v,-w))
                                                                    .merge_by(buffer.iter().map(|&(ref v, w)| (v, w)), |x,y| {
                                                                         x.0 <= y.0
@@ -496,7 +489,7 @@
                     }
 
                     if accumulation.vals.len() > 0 {
-                        result.set_difference(index.time(), accumulation);
+                        result.set_difference(time, accumulation);
                     }
                 }
             }
