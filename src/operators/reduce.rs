//! Applies a reduction function on records grouped by key.
//!
//! The `reduce` operator acts on `(key, val)` data.
//! Records with the same key are grouped together, and a user-supplied reduction function is applied
//! to the key and the list of values.
//! The function is expected to populate a list of output values.

use hashable::Hashable;
use ::{Data, ExchangeData, Collection};
use ::difference::{Monoid, Abelian};

use timely::order::PartialOrder;
use timely::progress::frontier::Antichain;
use timely::dataflow::*;
use timely::dataflow::operators::Operator;
use timely::dataflow::channels::pact::Pipeline;
use timely::dataflow::operators::Capability;

use operators::arrange::{Arranged, ArrangeByKey, ArrangeBySelf, TraceAgent};
use lattice::Lattice;
use trace::{Batch, BatchReader, Cursor, Trace, Builder};
use trace::cursor::CursorList;
use trace::implementations::ord::OrdValSpine as DefaultValTrace;
use trace::implementations::ord::OrdKeySpine as DefaultKeyTrace;

use trace::TraceReader;

/// Extension trait for the `reduce` differential dataflow method.
pub trait Reduce<G: Scope, K: Data, V: Data, R: Monoid> where G::Timestamp: Lattice+Ord {
    /// Applies a reduction function on records grouped by key.
    ///
    /// Input data must be structured as `(key, val)` pairs.
    /// The user-supplied reduction function takes as arguments
    ///
    /// 1. a reference to the key,
    /// 2. a reference to the slice of values and their accumulated updates,
    /// 3. a mutuable reference to a vector to populate with output values and accumulated updates.
    ///
    /// The user logic is only invoked for non-empty input collections, and it is safe to assume that the
    /// slice of input values is non-empty. The values are presented in sorted order, as defined by their
    /// `Ord` implementations.
    ///
    /// # Examples
    ///
    /// ```
    /// extern crate timely;
    /// extern crate differential_dataflow;
    ///
    /// use differential_dataflow::input::Input;
    /// use differential_dataflow::operators::Reduce;
    ///
    /// fn main() {
    ///     ::timely::example(|scope| {
    ///         // report the smallest value for each group
    ///         scope.new_collection_from(1 .. 10).1
    ///              .map(|x| (x / 3, x))
    ///              .reduce(|_key, input, output| {
    ///                  output.push((*input[0].0, 1))
    ///              });
    ///     });
    /// }
    /// ```
    fn reduce<L, V2: Data, R2: Abelian>(&self, logic: L) -> Collection<G, (K, V2), R2>
    where L: Fn(&K, &[(&V, R)], &mut Vec<(V2, R2)>)+'static;
}

impl<G, K, V, R> Reduce<G, K, V, R> for Collection<G, (K, V), R>
    where
        G: Scope,
        G::Timestamp: Lattice+Ord,
        K: ExchangeData+Hashable,
        V: ExchangeData,
        R: ExchangeData+Monoid,
 {
    fn reduce<L, V2: Data, R2: Abelian>(&self, logic: L) -> Collection<G, (K, V2), R2>
        where L: Fn(&K, &[(&V, R)], &mut Vec<(V2, R2)>)+'static {
        self.arrange_by_key()
            .reduce_abelian::<_,DefaultValTrace<_,_,_,_>>(logic)
            .as_collection(|k,v| (k.clone(), v.clone()))
    }
}

impl<G: Scope, K: Data, V: Data, T1, R: Monoid> Reduce<G, K, V, R> for Arranged<G, T1>
where
    G::Timestamp: Lattice+Ord,
    T1: TraceReader<Key=K, Val=V, Time=G::Timestamp, R=R>+Clone+'static,
    T1::Batch: BatchReader<K, V, G::Timestamp, R>,
    T1::Cursor: Cursor<K, V, G::Timestamp, R>,
{
    fn reduce<L, V2: Data, R2: Abelian>(&self, logic: L) -> Collection<G, (K, V2), R2>
        where L: Fn(&K, &[(&V, R)], &mut Vec<(V2, R2)>)+'static {
        self.reduce_abelian::<_,DefaultValTrace<_,_,_,_>>(logic)
            .as_collection(|k,v| (k.clone(), v.clone()))
    }
}

/// Extension trait for the `threshold` and `distinct` differential dataflow methods.
pub trait Threshold<G: Scope, K: Data, R1: Monoid> where G::Timestamp: Lattice+Ord {
    /// Transforms the multiplicity of records.
    ///
    /// The `threshold` function is obliged to map `R1::zero` to `R2::zero`, or at
    /// least the computation may behave as if it does. Otherwise, the transformation
    /// can be nearly arbitrary: the code does not assume any properties of `threshold`.
    ///
    /// # Examples
    ///
    /// ```
    /// extern crate timely;
    /// extern crate differential_dataflow;
    ///
    /// use differential_dataflow::input::Input;
    /// use differential_dataflow::operators::Threshold;
    ///
    /// fn main() {
    ///     ::timely::example(|scope| {
    ///         // report at most one of each key.
    ///         scope.new_collection_from(1 .. 10).1
    ///              .map(|x| x / 3)
    ///              .threshold(|_,c| c % 2);
    ///     });
    /// }
    /// ```
    fn threshold<R2: Abelian, F: Fn(&K, &R1)->R2+'static>(&self, thresh: F) -> Collection<G, K, R2>;
    /// Reduces the collection to one occurrence of each distinct element.
    ///
    /// # Examples
    ///
    /// ```
    /// extern crate timely;
    /// extern crate differential_dataflow;
    ///
    /// use differential_dataflow::input::Input;
    /// use differential_dataflow::operators::Threshold;
    ///
    /// fn main() {
    ///     ::timely::example(|scope| {
    ///         // report at most one of each key.
    ///         scope.new_collection_from(1 .. 10).1
    ///              .map(|x| x / 3)
    ///              .distinct();
    ///     });
    /// }
    /// ```
    fn distinct(&self) -> Collection<G, K, isize> {
        self.threshold(|_,c| if c.is_zero() { 0 } else { 1 })
    }
}

impl<G: Scope, K: ExchangeData+Hashable, R1: ExchangeData+Monoid> Threshold<G, K, R1> for Collection<G, K, R1>
where G::Timestamp: Lattice+Ord {
    fn threshold<R2: Abelian, F: Fn(&K,&R1)->R2+'static>(&self, thresh: F) -> Collection<G, K, R2> {
        self.arrange_by_self()
            .reduce_abelian::<_,DefaultKeyTrace<_,_,_>>(move |k,s,t| t.push(((), thresh(k, &s[0].1))))
            .as_collection(|k,_| k.clone())
    }
}

<<<<<<< HEAD
impl<G: Scope, K: ExchangeData+Data, T1, R1: ExchangeData+Monoid> Threshold<G, K, R1> for Arranged<G, K, (), R1, T1>
=======
impl<G: Scope, K: Data, T1, R1: Monoid> Threshold<G, K, R1> for Arranged<G, T1>
>>>>>>> a27cf74c
where
    G::Timestamp: Lattice+Ord,
    T1: TraceReader<Key=K, Val=(), Time=G::Timestamp, R=R1>+Clone+'static,
    T1::Batch: BatchReader<K, (), G::Timestamp, R1>,
    T1::Cursor: Cursor<K, (), G::Timestamp, R1>,
{
    fn threshold<R2: Abelian, F: Fn(&K,&R1)->R2+'static>(&self, thresh: F) -> Collection<G, K, R2> {
        self.reduce_abelian::<_,DefaultKeyTrace<_,_,_>>(move |k,s,t| t.push(((), thresh(k, &s[0].1))))
            .as_collection(|k,_| k.clone())
    }
}

/// Extension trait for the `count` differential dataflow method.
pub trait Count<G: Scope, K: Data, R: Monoid> where G::Timestamp: Lattice+Ord {
    /// Counts the number of occurrences of each element.
    ///
    /// # Examples
    ///
    /// ```
    /// extern crate timely;
    /// extern crate differential_dataflow;
    ///
    /// use differential_dataflow::input::Input;
    /// use differential_dataflow::operators::Count;
    ///
    /// fn main() {
    ///     ::timely::example(|scope| {
    ///         // report the number of occurrences of each key
    ///         scope.new_collection_from(1 .. 10).1
    ///              .map(|x| x / 3)
    ///              .count();
    ///     });
    /// }
    /// ```
    fn count(&self) -> Collection<G, (K, R), isize>;
}

impl<G: Scope, K: ExchangeData+Hashable, R: ExchangeData+Monoid> Count<G, K, R> for Collection<G, K, R>
where
    G::Timestamp: Lattice+Ord,
{
    fn count(&self) -> Collection<G, (K, R), isize> {
        self.arrange_by_self()
            .reduce_abelian::<_,DefaultValTrace<_,_,_,_>>(|_k,s,t| t.push((s[0].1.clone(), 1)))
            .as_collection(|k,c| (k.clone(), c.clone()))
    }
}

<<<<<<< HEAD
impl<G: Scope, K: ExchangeData, T1, R: ExchangeData+Monoid> Count<G, K, R> for Arranged<G, K, (), R, T1>
=======
impl<G: Scope, K: Data, T1, R: Monoid> Count<G, K, R> for Arranged<G, T1>
>>>>>>> a27cf74c
where
    G::Timestamp: Lattice+Ord,
    T1: TraceReader<Key=K, Val=(), Time=G::Timestamp, R=R>+Clone+'static,
    T1::Batch: BatchReader<K, (), G::Timestamp, R>,
    T1::Cursor: Cursor<K, (), G::Timestamp, R>,
{
    fn count(&self) -> Collection<G, (K, R), isize> {
        self.reduce_abelian::<_,DefaultValTrace<_,_,_,_>>(|_k,s,t| t.push((s[0].1.clone(), 1)))
            .as_collection(|k,c| (k.clone(), c.clone()))
    }
}

/// Extension trait for the `group_arranged` differential dataflow method.
pub trait ReduceCore<G: Scope, K: Data, V: Data, R: Monoid> where G::Timestamp: Lattice+Ord {
    /// Applies `group` to arranged data, and returns an arrangement of output data.
    ///
    /// This method is used by the more ergonomic `group`, `distinct`, and `count` methods, although
    /// it can be very useful if one needs to manually attach and re-use existing arranged collections.
    ///
    /// # Examples
    ///
    /// ```
    /// extern crate timely;
    /// extern crate differential_dataflow;
    ///
    /// use differential_dataflow::input::Input;
    /// use differential_dataflow::operators::reduce::ReduceCore;
    /// use differential_dataflow::trace::Trace;
    /// use differential_dataflow::trace::implementations::ord::OrdValSpine;
    /// use differential_dataflow::hashable::OrdWrapper;
    ///
    /// fn main() {
    ///     ::timely::example(|scope| {
    ///
    ///         let trace =
    ///         scope.new_collection_from(1 .. 10u32).1
    ///              .map(|x| (x, x))
    ///              .reduce_abelian::<_,OrdValSpine<_,_,_,_>>(
    ///                  move |_key, src, dst| dst.push((*src[0].0, 1))
    ///              )
    ///              .trace;
    ///     });
    /// }
    /// ```
    fn reduce_abelian<L, T2>(&self, logic: L) -> Arranged<G, TraceAgent<T2>>
        where
            T2: Trace+TraceReader<Key=K, Time=G::Timestamp>+'static,
            T2::Val: Data,
            T2::R: Abelian,
            T2::Batch: Batch<K, T2::Val, G::Timestamp, T2::R>,
            T2::Cursor: Cursor<K, T2::Val, G::Timestamp, T2::R>,
            L: Fn(&K, &[(&V, R)], &mut Vec<(T2::Val, T2::R)>)+'static,
        {
            self.reduce_core::<_,T2>(move |key, input, output, change| {
                if !input.is_empty() {
                    logic(key, input, change);
                }
                change.extend(output.drain(..).map(|(x,d)| (x,-d)));
                consolidate(change);
            })
        }

    /// Solves for output updates when presented with inputs and would-be outputs.
    ///
    /// Unlike `reduce_arranged`, this method may be called with an empty `input`,
    /// and it may not be safe to index into the first element.
    /// At least one of the two collections will be non-empty.
    fn reduce_core<L, T2>(&self, logic: L) -> Arranged<G, TraceAgent<T2>>
        where
            T2: Trace+TraceReader<Key=K, Time=G::Timestamp>+'static,
            T2::Val: Data,
            T2::R: Monoid,
            T2::Batch: Batch<K, T2::Val, G::Timestamp, T2::R>,
            T2::Cursor: Cursor<K, T2::Val, G::Timestamp, T2::R>,
            L: Fn(&K, &[(&V, R)], &mut Vec<(T2::Val,T2::R)>, &mut Vec<(T2::Val,T2::R)>)+'static
            ;
}

impl<G, K, V, R> ReduceCore<G, K, V, R> for Collection<G, (K, V), R>
where
    G: Scope,
    G::Timestamp: Lattice+Ord,
    K: ExchangeData+Hashable,
    V: ExchangeData,
    R: ExchangeData+Monoid,
{
    fn reduce_core<L, T2>(&self, logic: L) -> Arranged<G, TraceAgent<T2>>
        where
            T2::Val: Data,
            T2::R: Monoid,
            T2: Trace+TraceReader<Key=K, Time=G::Timestamp>+'static,
            T2::Batch: Batch<K, T2::Val, G::Timestamp, T2::R>,
            T2::Cursor: Cursor<K, T2::Val, G::Timestamp, T2::R>,
            L: Fn(&K, &[(&V, R)], &mut Vec<(T2::Val,T2::R)>, &mut Vec<(T2::Val, T2::R)>)+'static
    {
        self.arrange_by_key()
            .reduce_core(logic)
    }
}

impl<G: Scope, K: Data, V: Data, T1, R: Monoid> ReduceCore<G, K, V, R> for Arranged<G, T1>
where
    G::Timestamp: Lattice+Ord,
    T1: TraceReader<Key=K, Val=V, Time=G::Timestamp, R=R>+Clone+'static,
    T1::Batch: BatchReader<K, V, G::Timestamp, R>,
    T1::Cursor: Cursor<K, V, G::Timestamp, R>,
{
    fn reduce_core<L, T2>(&self, logic: L) -> Arranged<G, TraceAgent<T2>>
        where
            T2: Trace+TraceReader<Key=K, Time=G::Timestamp>+'static,
            T2::Val: Data,
            T2::R: Monoid,
            T2::Batch: Batch<K, T2::Val, G::Timestamp, T2::R>,
            T2::Cursor: Cursor<K, T2::Val, G::Timestamp, T2::R>,
            L: Fn(&K, &[(&V, R)], &mut Vec<(T2::Val,T2::R)>, &mut Vec<(T2::Val, T2::R)>)+'static {

        let mut result_trace = None;

        // fabricate a data-parallel operator using the `unary_notify` pattern.
        let stream = {

            let result_trace = &mut result_trace;
            self.stream.unary_frontier(Pipeline, "Reduce", move |_capability, operator_info| {

                let logger = {
                    let scope = self.stream.scope();
                    let register = scope.log_register();
                    register.get::<::logging::DifferentialEvent>("differential/arrange")
                };

                let empty = T2::new(operator_info, logger);
                let mut source_trace = self.trace.clone();


                let (mut output_reader, mut output_writer) = TraceAgent::new(empty);

                // let mut output_trace = TraceRc::make_from(agent).0;
                *result_trace = Some(output_reader.clone());

                // let mut thinker1 = history_replay_prior::HistoryReplayer::<V, V2, G::Timestamp, R, R2>::new();
                // let mut thinker = history_replay::HistoryReplayer::<V, V2, G::Timestamp, R, R2>::new();
                let mut new_interesting_times = Vec::<G::Timestamp>::new();

                // Our implementation maintains a list of outstanding `(key, time)` synthetic interesting times,
                // as well as capabilities for these times (or their lower envelope, at least).
                let mut interesting = Vec::<(K, G::Timestamp)>::new();
                let mut capabilities = Vec::<Capability<G::Timestamp>>::new();

                // buffers and logic for computing per-key interesting times "efficiently".
                let mut interesting_times = Vec::<G::Timestamp>::new();

                // space for assembling the upper bound of times to process.
                let mut upper_limit = Antichain::<G::Timestamp>::new();

                // tracks frontiers received from batches, for sanity.
                let mut upper_received = vec![<G::Timestamp as Lattice>::minimum()];

                // We separately track the frontiers for what we have sent, and what we have sealed.
                let mut lower_issued = Antichain::from_elem(<G::Timestamp as Lattice>::minimum());
                let mut input_buffer = Vec::new();

                let id = self.stream.scope().index();

                move |input, output| {

                    // The `reduce` operator receives fully formed batches, which each serve as an indication
                    // that the frontier has advanced to the upper bound of their description.
                    //
                    // Although we could act on each individually, several may have been sent, and it makes
                    // sense to accumulate them first to coordinate their re-evaluation. We will need to pay
                    // attention to which times need to be collected under which capability, so that we can
                    // assemble output batches correctly. We will maintain several builders concurrently, and
                    // place output updates into the appropriate builder.
                    //
                    // It turns out we must use notificators, as we cannot await empty batches from arrange to
                    // indicate progress, as the arrange may not hold the capability to send such. Instead, we
                    // must watch for progress here (and the upper bound of received batches) to tell us how
                    // far we can process work.
                    //
                    // We really want to retire all batches we receive, so we want a frontier which reflects
                    // both information from batches as well as progress information. I think this means that
                    // we keep times that are greater than or equal to a time in the other frontier, deduplicated.

                    let mut batch_cursors = Vec::new();
                    let mut batch_storage = Vec::new();

                    // The only purpose of `lower_received` was to allow slicing off old input.
                    let lower_received = upper_received.clone();

                    // Drain the input stream of batches, validating the contiguity of the batch descriptions and
                    // capturing a cursor for each of the batches as well as ensuring we hold a capability for the
                    // times in the batch.
                    input.for_each(|capability, batches| {

                        batches.swap(&mut input_buffer);
                        // In principle we could have multiple batches per message (in practice, it would be weird).
                        for batch in input_buffer.drain(..) {
                            assert!(&upper_received[..] == batch.description().lower());
                            upper_received = batch.description().upper().to_vec();
                            batch_cursors.push(batch.cursor());
                            batch_storage.push(batch);
                        }

                        // Ensure that `capabilities` covers the capability of the batch.
                        capabilities.retain(|cap| !capability.time().less_than(&cap.time()));
                        if !capabilities.iter().any(|cap| cap.time().less_equal(&capability.time())) {
                            capabilities.push(capability.retain());
                        }
                    });

                    // The interval of times we can retire is upper bounded by both the most recently received batch
                    // upper bound (`upper_received`) and by the input progress frontier (`notificator.frontier(0)`).
                    // Any new changes must be at times in advance of *both* of these antichains, as both the batch
                    // and the frontier guarantee no more updates at times not in advance of them.
                    //
                    // I think the right thing to do is define a new frontier from the joins of elements in the two
                    // antichains. Elements we will see in the future must be greater or equal to elements in both
                    // antichains, and so much be greater or equal to some pairwise join of the antichain elements.
                    // At the same time, any element greater than some pairwise join is greater than either antichain,
                    // and so could plausibly be seen in the future (and so is not safe to retire).
                    upper_limit.clear();
                    for time1 in input.frontier().frontier().iter() {
                        for time2 in upper_received.iter() {
                            upper_limit.insert(time1.join(time2));
                        }
                    }

                    // If we have no capabilities, then we (i) should not produce any outputs and (ii) could not send
                    // any produced outputs even if they were (incorrectly) produced. We cannot even send empty batches
                    // to indicate forward progress, and must hope that downstream operators look at progress frontiers
                    // as well as batch descriptions.
                    //
                    // We can (and should) advance source and output traces if `upper_limit` indicates this is possible.
                    if capabilities.iter().any(|c| !upper_limit.less_equal(c.time())) {

                        // `interesting` contains "warnings" about keys and times that may need to be re-considered.
                        // We first extract those times from this list that lie in the interval we will process.
                        sort_dedup(&mut interesting);
                        // `exposed` contains interesting (key, time)s now below `upper_limit`
                        let exposed = {
                            let (exposed, new_interesting) = interesting.drain(..).partition(|&(_, ref time)| !upper_limit.less_equal(time));
                            interesting = new_interesting;
                            exposed
                        };

                        // Prepare an output buffer and builder for each capability.
                        //
                        // We buffer and build separately, as outputs are produced grouped by time, whereas the
                        // builder wants to see outputs grouped by value. While the per-key computation could
                        // do the re-sorting itself, buffering per-key outputs lets us double check the results
                        // against other implementations for accuracy.
                        //
                        // TODO: It would be better if all updates went into one batch, but timely dataflow prevents
                        //       this as long as it requires that there is only one capability for each message.
                        let mut buffers = Vec::<(G::Timestamp, Vec<(T2::Val, G::Timestamp, T2::R)>)>::new();
                        let mut builders = Vec::new();
                        for i in 0 .. capabilities.len() {
                            buffers.push((capabilities[i].time().clone(), Vec::new()));
                            builders.push(<T2::Batch as Batch<K,T2::Val,G::Timestamp,T2::R>>::Builder::new());
                        }

                        // cursors for navigating input and output traces.
                        let (mut source_cursor, source_storage): (T1::Cursor, _) = source_trace.cursor_through(&lower_received[..]).expect("failed to acquire source cursor");
                        let source_storage = &source_storage;
                        let (mut output_cursor, output_storage): (T2::Cursor, _) = output_reader.cursor(); // TODO: this panicked when as above; WHY???
                        let output_storage = &output_storage;
                        let (mut batch_cursor, batch_storage) = (CursorList::new(batch_cursors, &batch_storage), batch_storage);
                        let batch_storage = &batch_storage;

                        let mut thinker = history_replay::HistoryReplayer::<V, T2::Val, G::Timestamp, R, T2::R>::new();

                        // We now march through the keys we must work on, drawing from `batch_cursors` and `exposed`.
                        //
                        // We only keep valid cursors (those with more data) in `batch_cursors`, and so its length
                        // indicates whether more data remain. We move through `exposed` using (index) `exposed_position`.
                        // There could perhaps be a less provocative variable name.
                        let mut exposed_position = 0;
                        while batch_cursor.key_valid(batch_storage) || exposed_position < exposed.len() {

                            // Determine the next key we will work on; could be synthetic, could be from a batch.
                            let key1 = exposed.get(exposed_position).map(|x| x.0.clone());
                            let key2 = batch_cursor.get_key(&batch_storage).map(|k| k.clone());
                            let key = match (key1, key2) {
                                (Some(key1), Some(key2)) => ::std::cmp::min(key1, key2),
                                (Some(key1), None)       => key1,
                                (None, Some(key2))       => key2,
                                (None, None)             => unreachable!(),
                            };

                            // `interesting_times` contains those times between `lower_issued` and `upper_limit`
                            // that we need to re-consider. We now populate it, but perhaps this should be left
                            // to the per-key computation, which may be able to avoid examining the times of some
                            // values (for example, in the case of min/max/topk).
                            interesting_times.clear();

                            // Populate `interesting_times` with synthetic interesting times (below `upper_limit`) for this key.
                            while exposed.get(exposed_position).map(|x| &x.0) == Some(&key) {
                                interesting_times.push(exposed[exposed_position].1.clone());
                                exposed_position += 1;
                            }

                            // tidy up times, removing redundancy.
                            sort_dedup(&mut interesting_times);

                            // do the per-key computation.
                            let _counters = thinker.compute(
                                &key,
                                (&mut source_cursor, source_storage),
                                (&mut output_cursor, output_storage),
                                (&mut batch_cursor, batch_storage),
                                &mut interesting_times,
                                &logic,
                                &upper_limit,
                                &mut buffers[..],
                                &mut new_interesting_times,
                            );

                            if batch_cursor.get_key(batch_storage) == Some(&key) {
                                batch_cursor.step_key(batch_storage);
                            }

                            // Record future warnings about interesting times (and assert they should be "future").
                            for time in new_interesting_times.drain(..) {
                                debug_assert!(upper_limit.less_equal(&time));
                                interesting.push((key.clone(), time));
                            }

                            // Sort each buffer by value and move into the corresponding builder.
                            // TODO: This makes assumptions about at least one of (i) the stability of `sort_by`,
                            //       (ii) that the buffers are time-ordered, and (iii) that the builders accept
                            //       arbitrarily ordered times.
                            for index in 0 .. buffers.len() {
                                buffers[index].1.sort_by(|x,y| x.0.cmp(&y.0));
                                for (val, time, diff) in buffers[index].1.drain(..) {
                                    builders[index].push((key.clone(), val, time, diff));
                                }
                            }
                        }

                        // build and ship each batch (because only one capability per message).
                        for (index, builder) in builders.drain(..).enumerate() {
                            let mut local_upper = upper_limit.clone();
                            for capability in &capabilities[index + 1 ..] {
                                local_upper.insert(capability.time().clone());
                            }

                            if lower_issued.elements() != local_upper.elements() {

                                let batch = builder.done(lower_issued.elements(), local_upper.elements(), lower_issued.elements());

                                // ship batch to the output, and commit to the output trace.
                                output.session(&capabilities[index]).give(batch.clone());
                                output_writer.seal(local_upper.elements(), Some((capabilities[index].time().clone(), batch)));

                                lower_issued = local_upper;
                            }
                        }

                        // Determine the frontier of our interesting times.
                        let mut frontier = Antichain::<G::Timestamp>::new();
                        for &(_, ref time) in &interesting {
                            frontier.insert(time.clone());
                        }

                        // Update `capabilities` to reflect interesting pairs described by `frontier`.
                        let mut new_capabilities = Vec::new();
                        for time in frontier.elements().iter() {
                            if let Some(cap) = capabilities.iter().find(|c| c.time().less_equal(time)) {
                                new_capabilities.push(cap.delayed(time));
                            }
                            else {
                                println!("{}:\tfailed to find capability less than new frontier time:", id);
                                println!("{}:\t  time: {:?}", id, time);
                                println!("{}:\t  caps: {:?}", id, capabilities);
                                println!("{}:\t  uppr: {:?}", id, upper_limit);
                            }
                        }
                        capabilities = new_capabilities;

                        // ensure that observed progres is reflected in the output.
                        output_writer.seal(upper_limit.elements(), None);
                    }

                    // We only anticipate future times in advance of `upper_limit`.
                    source_trace.advance_by(upper_limit.elements());
                    output_reader.advance_by(upper_limit.elements());

                    // We will only slice the data between future batches.
                    source_trace.distinguish_since(&upper_received[..]);
                    output_reader.distinguish_since(&upper_received[..]);
                }
            }
        )
        };

        Arranged { stream: stream, trace: result_trace.unwrap() }
    }
}

#[inline(never)]
fn sort_dedup<T: Ord>(list: &mut Vec<T>) {
    list.dedup();
    list.sort();
    list.dedup();
}

/// Consolidates a vector of (element, diff) by sorting by element and collapsing all tuples with the same element.
/// Elements with diff 0 will be removed.
#[inline(never)]
fn consolidate<T: Ord, R: Monoid>(list: &mut Vec<(T, R)>) {
    list.sort_by(|x,y| x.0.cmp(&y.0));
    for index in 1 .. list.len() {
        if list[index].0 == list[index-1].0 {
            let prev = ::std::mem::replace(&mut list[index-1].1, R::zero());
            list[index].1 += &prev;
        }
    }
    list.retain(|x| !x.1.is_zero());
}

/// Scans `vec[off..]` and consolidates differences of adjacent equivalent elements (after sorting by element).
// #[inline(never)]
pub fn consolidate_from<T: Ord+Clone, R: Monoid>(vec: &mut Vec<(T, R)>, off: usize) {

    // We should do an insertion-sort like initial scan which builds up sorted, consolidated runs.
    // In a world where there are not many results, we may never even need to call in to merge sort.

    vec[off..].sort_by(|x,y| x.0.cmp(&y.0));
    for index in (off + 1) .. vec.len() {
        if vec[index].0 == vec[index - 1].0 {
            let prev = ::std::mem::replace(&mut vec[index-1].1, R::zero());
            vec[index].1 += &prev;
        }
    }

    let mut cursor = off;
    for index in off .. vec.len() {
        if !vec[index].1.is_zero() {
            vec[cursor] = vec[index].clone();
            cursor += 1;
        }
    }
    vec.truncate(cursor);

}

trait PerKeyCompute<'a, V1, V2, T, R1, R2>
where
    V1: Ord+Clone+'a,
    V2: Ord+Clone+'a,
    T: Lattice+Ord+Clone,
    R1: Monoid,
    R2: Monoid,
{
    fn new() -> Self;
    fn compute<K, C1, C2, C3, L>(
        &mut self,
        key: &K,
        source_cursor: (&mut C1, &'a C1::Storage),
        output_cursor: (&mut C2, &'a C2::Storage),
        batch_cursor: (&mut C3, &'a C3::Storage),
        times: &mut Vec<T>,
        logic: &L,
        upper_limit: &Antichain<T>,
        outputs: &mut [(T, Vec<(V2, T, R2)>)],
        new_interesting: &mut Vec<T>) -> (usize, usize)
    where
        K: Eq+Clone,
        C1: Cursor<K, V1, T, R1>,
        C2: Cursor<K, V2, T, R2>,
        C3: Cursor<K, V1, T, R1>,
        L: Fn(&K, &[(&V1, R1)], &mut Vec<(V2, R2)>, &mut Vec<(V2, R2)>);
}


/// Implementation based on replaying historical and new updates together.
mod history_replay {

    use ::difference::Monoid;
    use lattice::Lattice;
    use trace::Cursor;
    use operators::ValueHistory;
    use timely::progress::Antichain;

    use super::{PerKeyCompute, consolidate, sort_dedup};

    /// The `HistoryReplayer` is a compute strategy based on moving through existing inputs, interesting times, etc in
    /// time order, maintaining consolidated representations of updates with respect to future interesting times.
    pub struct HistoryReplayer<'a, V1, V2, T, R1, R2>
    where
        V1: Ord+Clone+'a,
        V2: Ord+Clone+'a,
        T: Lattice+Ord+Clone,
        R1: Monoid,
        R2: Monoid,
    {
        batch_history: ValueHistory<'a, V1, T, R1>,
        input_history: ValueHistory<'a, V1, T, R1>,
        output_history: ValueHistory<'a, V2, T, R2>,
        input_buffer: Vec<(&'a V1, R1)>,
        output_buffer: Vec<(V2, R2)>,
        update_buffer: Vec<(V2, R2)>,
        output_produced: Vec<((V2, T), R2)>,
        synth_times: Vec<T>,
        meets: Vec<T>,
        times_current: Vec<T>,
        temporary: Vec<T>,
    }

    impl<'a, V1, V2, T, R1, R2> PerKeyCompute<'a, V1, V2, T, R1, R2> for HistoryReplayer<'a, V1, V2, T, R1, R2>
    where
        V1: Ord+Clone,
        V2: Ord+Clone,
        T: Lattice+Ord+Clone,
        R1: Monoid,
        R2: Monoid,
    {
        fn new() -> Self {
            HistoryReplayer {
                batch_history: ValueHistory::new(),
                input_history: ValueHistory::new(),
                output_history: ValueHistory::new(),
                input_buffer: Vec::new(),
                output_buffer: Vec::new(),
                update_buffer: Vec::new(),
                output_produced: Vec::new(),
                synth_times: Vec::new(),
                meets: Vec::new(),
                times_current: Vec::new(),
                temporary: Vec::new(),
            }
        }
        #[inline(never)]
        fn compute<K, C1, C2, C3, L>(
            &mut self,
            key: &K,
            (source_cursor, source_storage): (&mut C1, &'a C1::Storage),
            (output_cursor, output_storage): (&mut C2, &'a C2::Storage),
            (batch_cursor, batch_storage): (&mut C3, &'a C3::Storage),
            times: &mut Vec<T>,
            logic: &L,
            upper_limit: &Antichain<T>,
            outputs: &mut [(T, Vec<(V2, T, R2)>)],
            new_interesting: &mut Vec<T>) -> (usize, usize)
        where
            K: Eq+Clone,
            C1: Cursor<K, V1, T, R1>,
            C2: Cursor<K, V2, T, R2>,
            C3: Cursor<K, V1, T, R1>,
            L: Fn(&K, &[(&V1, R1)], &mut Vec<(V2, R2)>, &mut Vec<(V2, R2)>)
        {

            // The work we need to perform is at times defined principally by the contents of `batch_cursor`
            // and `times`, respectively "new work we just received" and "old times we were warned about".
            //
            // Our first step is to identify these times, so that we can use them to restrict the amount of
            // information we need to recover from `input` and `output`; as all times of interest will have
            // some time from `batch_cursor` or `times`, we can compute their meet and advance all other
            // loaded times by performing the lattice `join` with this value.

            // Load the batch contents.
            let mut batch_replay = self.batch_history.replay_key(batch_cursor, batch_storage, key, |time| time.clone());

            // We determine the meet of times we must reconsider (those from `batch` and `times`). This meet
            // can be used to advance other historical times, which may consolidate their representation. As
            // a first step, we determine the meets of each *suffix* of `times`, which we will use as we play
            // history forward.

            self.meets.clear();
            self.meets.extend(times.iter().cloned());
            for index in (1 .. self.meets.len()).rev() {
                self.meets[index-1] = self.meets[index-1].meet(&self.meets[index]);
            }

            // Determine the meet of times in `batch` and `times`.
            let mut meet = None;
            update_meet(&mut meet, self.meets.get(0));
            update_meet(&mut meet, batch_replay.meet());
            // if let Some(time) = self.meets.get(0) {
            //     meet = match meet {
            //         None => Some(self.meets[0].clone()),
            //         Some(x) => Some(x.meet(&self.meets[0])),
            //     };
            // }
            // if let Some(time) = batch_replay.meet() {
            //     meet = match meet {
            //         None => Some(time.clone()),
            //         Some(x) => Some(x.meet(&time)),
            //     };
            // }

            // Having determined the meet, we can load the input and output histories, where we
            // advance all times by joining them with `meet`. The resulting times are more compact
            // and guaranteed to accumulate identically for times greater or equal to `meet`.

            // Load the input and output histories.
            let mut input_replay = if let Some(meet) = meet.as_ref() {
                self.input_history.replay_key(source_cursor, source_storage, key, |time| time.join(&meet))
            }
            else {
                self.input_history.replay_key(source_cursor, source_storage, key, |time| time.clone())
            };
            let mut output_replay = if let Some(meet) = meet.as_ref() {
                self.output_history.replay_key(output_cursor, output_storage, key, |time| time.join(&meet))
            }
            else {
                self.output_history.replay_key(output_cursor, output_storage, key, |time| time.clone())
            };

            self.synth_times.clear();
            self.times_current.clear();
            self.output_produced.clear();

            // The frontier of times we may still consider.
            // Derived from frontiers of our update histories, supplied times, and synthetic times.

            let mut times_slice = &times[..];
            let mut meets_slice = &self.meets[..];

            let mut compute_counter = 0;
            let mut output_counter = 0;

            // We have candidate times from `batch` and `times`, as well as times identified by either
            // `input` or `output`. Finally, we may have synthetic times produced as the join of times
            // we consider in the course of evaluation. As long as any of these times exist, we need to
            // keep examining times.
            while let Some(next_time) = [   batch_replay.time(),
                                            times_slice.first(),
                                            input_replay.time(),
                                            output_replay.time(),
                                            self.synth_times.last(),
                                        ].iter().cloned().filter_map(|t| t).min().map(|t| t.clone()) {

                // Advance input and output history replayers. This marks applicable updates as active.
                input_replay.step_while_time_is(&next_time);
                output_replay.step_while_time_is(&next_time);

                // One of our goals is to determine if `next_time` is "interesting", meaning whether we
                // have any evidence that we should re-evaluate the user logic at this time. For a time
                // to be "interesting" it would need to be the join of times that include either a time
                // from `batch`, `times`, or `synth`. Neither `input` nor `output` times are sufficient.

                // Advance batch history, and capture whether an update exists at `next_time`.
                let mut interesting = batch_replay.step_while_time_is(&next_time);
                if interesting {
                    if let Some(meet) = meet.as_ref() {
                        batch_replay.advance_buffer_by(&meet);
                    }
                }

                // advance both `synth_times` and `times_slice`, marking this time interesting if in either.
                while self.synth_times.last() == Some(&next_time) {
                    // We don't know enough about `next_time` to avoid putting it in to `times_current`.
                    // TODO: If we knew that the time derived from a canceled batch update, we could remove the time.
                    self.times_current.push(self.synth_times.pop().expect("failed to pop from synth_times")); // <-- TODO: this could be a min-heap.
                    interesting = true;
                }
                while times_slice.first() == Some(&next_time) {
                    // We know nothing about why we were warned about `next_time`, and must include it to scare future times.
                    self.times_current.push(times_slice[0].clone());
                    times_slice = &times_slice[1..];
                    meets_slice = &meets_slice[1..];
                    interesting = true;
                }

                // Times could also be interesting if an interesting time is less than them, as they would join
                // and become the time itself. They may not equal the current time because whatever frontier we
                // are tracking may not have advanced far enough.
                // TODO: `batch_history` may or may not be super compact at this point, and so this check might
                //       yield false positives if not sufficiently compact. Maybe we should into this and see.
                interesting = interesting || batch_replay.buffer().iter().any(|&((_, ref t),_)| t.less_equal(&next_time));
                interesting = interesting || self.times_current.iter().any(|t| t.less_equal(&next_time));

                // We should only process times that are not in advance of `upper_limit`.
                //
                // We have no particular guarantee that known times will not be in advance of `upper_limit`.
                // We may have the guarantee that synthetic times will not be, as we test against the limit
                // before we add the time to `synth_times`.
                if !upper_limit.less_equal(&next_time) {

                    // We should re-evaluate the computation if this is an interesting time.
                    // If the time is uninteresting (and our logic is sound) it is not possible for there to be
                    // output produced. This sounds like a good test to have for debug builds!
                    if interesting {

                        compute_counter += 1;

                        // Assemble the input collection at `next_time`. (`self.input_buffer` cleared just after use).
                        debug_assert!(self.input_buffer.is_empty());
                        meet.as_ref().map(|meet| input_replay.advance_buffer_by(&meet));
                        for &((value, ref time), ref diff) in input_replay.buffer().iter() {
                            if time.less_equal(&next_time) {
                                self.input_buffer.push((value, diff.clone()));
                            }
                            else {
                                self.temporary.push(next_time.join(time));
                            }
                        }
                        for &((value, ref time), ref diff) in batch_replay.buffer().iter() {
                            if time.less_equal(&next_time) {
                                self.input_buffer.push((value, diff.clone()));
                            }
                            else {
                                self.temporary.push(next_time.join(time));
                            }
                        }
                        consolidate(&mut self.input_buffer);

                        meet.as_ref().map(|meet| output_replay.advance_buffer_by(&meet));
                        for &((ref value, ref time), ref diff) in output_replay.buffer().iter() {
                            if time.less_equal(&next_time) {
                                self.output_buffer.push(((*value).clone(), diff.clone()));
                            }
                            else {
                                self.temporary.push(next_time.join(time));
                            }
                        }
                        for &((ref value, ref time), ref diff) in self.output_produced.iter() {
                            if time.less_equal(&next_time) {
                                self.output_buffer.push(((*value).clone(), diff.clone()));
                            }
                            else {
                                self.temporary.push(next_time.join(&time));
                            }
                        }
                        consolidate(&mut self.output_buffer);

                        // Apply user logic if non-empty input and see what happens!
                        if self.input_buffer.len() > 0 || self.output_buffer.len() > 0 {
                            logic(key, &self.input_buffer[..], &mut self.output_buffer, &mut self.update_buffer);
                            self.input_buffer.clear();
                            self.output_buffer.clear();
                        }

                        // output_replay.advance_buffer_by(&meet);
                        // for &((ref value, ref time), diff) in output_replay.buffer().iter() {
                        //     if time.less_equal(&next_time) {
                        //         self.output_buffer.push(((*value).clone(), -diff));
                        //     }
                        //     else {
                        //         self.temporary.push(next_time.join(time));
                        //     }
                        // }
                        // for &((ref value, ref time), diff) in self.output_produced.iter() {
                        //     if time.less_equal(&next_time) {
                        //         self.output_buffer.push(((*value).clone(), -diff));
                        //     }
                        //     else {
                        //         self.temporary.push(next_time.join(&time));
                        //     }
                        // }

                        // Having subtracted output updates from user output, consolidate the results to determine
                        // if there is anything worth reporting. Note: this also orders the results by value, so
                        // that could make the above merging plan even easier.
                        consolidate(&mut self.update_buffer);

                        // Stash produced updates into both capability-indexed buffers and `output_produced`.
                        // The two locations are important, in that we will compact `output_produced` as we move
                        // through times, but we cannot compact the output buffers because we need their actual
                        // times.
                        if self.update_buffer.len() > 0 {

                            output_counter += 1;

                            // We *should* be able to find a capability for `next_time`. Any thing else would
                            // indicate a logical error somewhere along the way; either we release a capability
                            // we should have kept, or we have computed the output incorrectly (or both!)
                            let idx = outputs.iter().rev().position(|&(ref time, _)| time.less_equal(&next_time));
                            let idx = outputs.len() - idx.expect("failed to find index") - 1;
                            for (val, diff) in self.update_buffer.drain(..) {
                                self.output_produced.push(((val.clone(), next_time.clone()), diff.clone()));
                                outputs[idx].1.push((val, next_time.clone(), diff));
                            }

                            // Advance times in `self.output_produced` and consolidate the representation.
                            // NOTE: We only do this when we add records; it could be that there are situations
                            //       where we want to consolidate even without changes (because an initially
                            //       large collection can now be collapsed).
                            if let Some(meet) = meet.as_ref() {
                                for entry in &mut self.output_produced {
                                    (entry.0).1 = (entry.0).1.join(&meet);
                                }
                            }
                            consolidate(&mut self.output_produced);
                        }
                    }

                    // Determine synthetic interesting times.
                    //
                    // Synthetic interesting times are produced differently for interesting and uninteresting
                    // times. An uninteresting time must join with an interesting time to become interesting,
                    // which means joins with `self.batch_history` and  `self.times_current`. I think we can
                    // skip `self.synth_times` as we haven't gotten to them yet, but we will and they will be
                    // joined against everything.

                    // Any time, even uninteresting times, must be joined with the current accumulation of
                    // batch times as well as the current accumulation of `times_current`.
                    for &((_, ref time), _) in batch_replay.buffer().iter() {
                        if !time.less_equal(&next_time) {
                            self.temporary.push(time.join(&next_time));
                        }
                    }
                    for time in self.times_current.iter() {
                        if !time.less_equal(&next_time) {
                            self.temporary.push(time.join(&next_time));
                        }
                    }

                    sort_dedup(&mut self.temporary);

                    // Introduce synthetic times, and re-organize if we add any.
                    let synth_len = self.synth_times.len();
                    for time in self.temporary.drain(..) {
                        // We can either service `join` now, or must delay for the future.
                        if upper_limit.less_equal(&time) {
                            debug_assert!(outputs.iter().any(|&(ref t,_)| t.less_equal(&time)));
                            new_interesting.push(time);
                        }
                        else {
                            self.synth_times.push(time);
                        }
                    }
                    if self.synth_times.len() > synth_len {
                        self.synth_times.sort_by(|x,y| y.cmp(x));
                        self.synth_times.dedup();
                    }
                }
                else {

                    if interesting {
                        // We cannot process `next_time` now, and must delay it.
                        //
                        // I think we are probably only here because of an uninteresting time declared interesting,
                        // as initial interesting times are filtered to be in interval, and synthetic times are also
                        // filtered before introducing them to `self.synth_times`.
                        new_interesting.push(next_time.clone());
                        debug_assert!(outputs.iter().any(|&(ref t,_)| t.less_equal(&next_time)))
                    }
                }

                // Update `meet` to track the meet of each source of times.
                meet = None;//T::maximum();
                update_meet(&mut meet, batch_replay.meet());
                update_meet(&mut meet, input_replay.meet());
                update_meet(&mut meet, output_replay.meet());
                for time in self.synth_times.iter() { update_meet(&mut meet, Some(time)); }
                // if let Some(time) = batch_replay.meet() { meet = meet.meet(time); }
                // if let Some(time) = input_replay.meet() { meet = meet.meet(time); }
                // if let Some(time) = output_replay.meet() { meet = meet.meet(time); }
                // for time in self.synth_times.iter() { meet = meet.meet(time); }
                update_meet(&mut meet, meets_slice.first());
                // if let Some(time) = meets_slice.first() { meet = meet.meet(time); }

                // Update `times_current` by the frontier.
                if let Some(meet) = meet.as_ref() {
                    for time in self.times_current.iter_mut() {
                        *time = time.join(&meet);
                    }
                }

                sort_dedup(&mut self.times_current);
            }

            // Normalize the representation of `new_interesting`, deduplicating and ordering.
            sort_dedup(new_interesting);

            (compute_counter, output_counter)
        }
    }

    /// Updates an optional meet by an optional time.
    fn update_meet<T: Lattice+Clone>(meet: &mut Option<T>, other: Option<&T>) {
        if let Some(time) = other {
            if let Some(meet) = meet.as_mut() {
                *meet = meet.meet(time);
            }
            if meet.is_none() {
                *meet = Some(time.clone());
            }
        }
    }
}

<|MERGE_RESOLUTION|>--- conflicted
+++ resolved
@@ -155,11 +155,7 @@
     }
 }
 
-<<<<<<< HEAD
-impl<G: Scope, K: ExchangeData+Data, T1, R1: ExchangeData+Monoid> Threshold<G, K, R1> for Arranged<G, K, (), R1, T1>
-=======
 impl<G: Scope, K: Data, T1, R1: Monoid> Threshold<G, K, R1> for Arranged<G, T1>
->>>>>>> a27cf74c
 where
     G::Timestamp: Lattice+Ord,
     T1: TraceReader<Key=K, Val=(), Time=G::Timestamp, R=R1>+Clone+'static,
@@ -208,11 +204,7 @@
     }
 }
 
-<<<<<<< HEAD
-impl<G: Scope, K: ExchangeData, T1, R: ExchangeData+Monoid> Count<G, K, R> for Arranged<G, K, (), R, T1>
-=======
 impl<G: Scope, K: Data, T1, R: Monoid> Count<G, K, R> for Arranged<G, T1>
->>>>>>> a27cf74c
 where
     G::Timestamp: Lattice+Ord,
     T1: TraceReader<Key=K, Val=(), Time=G::Timestamp, R=R>+Clone+'static,
